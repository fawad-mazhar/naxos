--- conflicted
+++ resolved
@@ -32,18 +32,9 @@
 )
 
 type OrchestratorStatus struct {
-<<<<<<< HEAD
-	ID           string                `json:"id"`
-	Event        OrchestratorEventType `json:"event"`
-	Timestamp    time.Time             `json:"timestamp"`
-	WorkerCount  int                   `json:"workerCount"`
-	ActiveJobs   int                   `json:"activeJobs"`
-	HealthStatus string                `json:"healthStatus"`
-=======
 	ID          string                `json:"id"`
 	Event       OrchestratorEventType `json:"event"`
 	Timestamp   time.Time             `json:"timestamp"`
 	WorkerCount int                   `json:"workerCount"`
 	ActiveJobs  int                   `json:"activeJobs"`
->>>>>>> 07ee08f4
 }