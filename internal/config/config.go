--- conflicted
+++ resolved
@@ -16,15 +16,7 @@
 	RabbitMQ       RabbitMQConfig         `yaml:"rabbitmq"`
 	LevelDB        LevelDBConfig          `yaml:"leveldb"`
 	Worker         WorkerConfig           `yaml:"worker"`
-<<<<<<< HEAD
-	JobDefinitions []models.JobDefinition `yaml:"job_definitions"` // Changed this
-}
-
-type JobDefinitions struct {
-	Definitions []models.JobDefinition `yaml:"job_definitions"`
-=======
 	JobDefinitions []models.JobDefinition `yaml:"job_definitions"`
->>>>>>> 07ee08f4
 }
 
 // ServerConfig holds HTTP server configuration
@@ -48,10 +40,6 @@
 type RabbitMQConfig struct {
 	URL          string `yaml:"url"`
 	Exchange     string `yaml:"exchange"`
-<<<<<<< HEAD
-	Queue        string `yaml:"queue"`
-=======
->>>>>>> 07ee08f4
 	JobsQueue    string `yaml:"jobsQueue"`
 	StatusQueue  string `yaml:"statusQueue"`
 	ExchangeType string `yaml:"exchangeType"`
@@ -65,11 +53,6 @@
 // WorkerConfig holds worker configuration
 type WorkerConfig struct {
 	MaxWorkers      int `yaml:"maxWorkers"`
-<<<<<<< HEAD
-	MaxRetries      int `yaml:"maxRetries"`
-	RetryDelay      int `yaml:"retryDelay"`
-=======
->>>>>>> 07ee08f4
 	ShutdownTimeout int `yaml:"shutdownTimeout"`
 }
 
