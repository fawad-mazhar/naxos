// internal/orchestrator/orchestrator.go
package orchestrator

import (
	"context"
	"encoding/json"
	"fmt"
	"log"
	"sync"
	"time"

	"github.com/fawad-mazhar/naxos/internal/config"
	"github.com/fawad-mazhar/naxos/internal/models"
	"github.com/fawad-mazhar/naxos/internal/queue"
	"github.com/fawad-mazhar/naxos/internal/storage/leveldb"
	"github.com/fawad-mazhar/naxos/internal/storage/postgres"
	"github.com/fawad-mazhar/naxos/internal/worker"
	"github.com/google/uuid"
)

type Orchestrator struct {
	id                string
	config            *config.Config
	db                *postgres.Client
	cache             *leveldb.Client
	queue             *queue.RabbitMQ
	workerPool        chan struct{}
	workers           sync.WaitGroup
	stopChan          chan struct{}
	isShutdown        bool
	shutdownLock      sync.RWMutex
	healthCheckTicker *time.Ticker
	ongoingJobs       sync.Map
<<<<<<< HEAD
}

type jobState struct {
	taskStatuses map[string]models.TaskStatus
	mu           sync.RWMutex
}

type taskState struct {
	status    models.TaskStatus
	scheduled bool
}

const jobDefinitionCachePrefix = "jobdef:"

// Helper method for job definition cache key
func getJobDefinitionCacheKey(definitionID string) string {
	return fmt.Sprintf("%s%s", jobDefinitionCachePrefix, definitionID)
}

func newJobState() *jobState {
	return &jobState{
		taskStatuses: make(map[string]models.TaskStatus),
	}
}

func (js *jobState) getStatus(taskID string) models.TaskStatus {
	js.mu.RLock()
	defer js.mu.RUnlock()
	return js.taskStatuses[taskID]
}

func (js *jobState) setStatus(taskID string, status models.TaskStatus) {
	js.mu.Lock()
	defer js.mu.Unlock()
	js.taskStatuses[taskID] = status
=======
	taskFunctions     map[string]worker.TaskFunction
>>>>>>> 07ee08f4
}

type jobState struct {
	taskStatuses map[string]models.TaskStatus
	mu           sync.RWMutex
}

// Helper method for job definition cache key
func getJobDefinitionCacheKey(definitionID string) string {
	const jobDefinitionCachePrefix = "jobdef:"
	return fmt.Sprintf("%s%s", jobDefinitionCachePrefix, definitionID)
}

func newJobState() *jobState {
	return &jobState{
		taskStatuses: make(map[string]models.TaskStatus),
	}
}

func (js *jobState) getStatus(taskID string) models.TaskStatus {
	js.mu.RLock()
	defer js.mu.RUnlock()
	return js.taskStatuses[taskID]
}

func (js *jobState) setStatus(taskID string, status models.TaskStatus) {
	js.mu.Lock()
	defer js.mu.Unlock()
	js.taskStatuses[taskID] = status
}

func NewOrchestrator(cfg *config.Config, db *postgres.Client, cache *leveldb.Client, queue *queue.RabbitMQ, taskFunctions map[string]worker.TaskFunction) *Orchestrator {
	return &Orchestrator{
		id:            uuid.New().String(),
		config:        cfg,
		db:            db,
		cache:         cache,
		queue:         queue,
		workerPool:    make(chan struct{}, cfg.Worker.MaxWorkers),
		stopChan:      make(chan struct{}),
		taskFunctions: taskFunctions,
	}
}

// Start begins the orchestrator's main processing loop
func (o *Orchestrator) Start(ctx context.Context) error {
	log.Printf("Starting orchestrator %s with %d workers", o.id, o.config.Worker.MaxWorkers)

	// Publish started status
	if err := o.publishStatus(models.OrchestratorStarted); err != nil {
		log.Printf("Failed to publish start status: %v", err)
	}

	// Start health check ticker
	o.healthCheckTicker = time.NewTicker(1 * time.Minute)
	go o.runHealthChecks()

	// Start consuming jobs from RabbitMQ
	jobsChan, err := o.queue.ConsumeJobs(ctx)
	if err != nil {
		return fmt.Errorf("failed to start consuming jobs: %w", err)
	}

	// Recovery of in-progress jobs from previous sessions
	if err := o.recoverInProgressJobs(ctx); err != nil {
		log.Printf("Warning: job recovery failed: %v", err)
	}

	for {
		select {
		case <-ctx.Done():
			return ctx.Err()
		case <-o.stopChan:
			return nil
		case delivery, ok := <-jobsChan:
			if !ok {
				return fmt.Errorf("jobs channel closed")
			}

			// Decode job execution message
			var job models.JobExecution
			if err := json.Unmarshal(delivery.Body, &job); err != nil {
				log.Printf("Error decoding job: %v", err)
				delivery.Nack(false, false) // Don't requeue malformed messages
				continue
			}

			// Try to acquire worker slot
			select {
			case o.workerPool <- struct{}{}:
				o.workers.Add(1)
				go func(job models.JobExecution) {
					defer func() {
						<-o.workerPool // Release worker slot
						o.workers.Done()
					}()

					if err := o.processJob(ctx, &job); err != nil {
						log.Printf("Error processing job %s: %v", job.ID, err)
						delivery.Nack(false, true) // Requeue on processing error
						return
					}

					delivery.Ack(false)
				}(job)
			default:
				// Worker pool full, nack with requeue
				delivery.Nack(false, true)
			}
		}
	}
}

// processJob handles the execution of a single job
func (o *Orchestrator) processJob(ctx context.Context, job *models.JobExecution) error {
	o.ongoingJobs.Store(job.ID, job)
	defer o.ongoingJobs.Delete(job.ID)

	// Try to claim the job
	claimed, err := o.db.ClaimJob(ctx, job.ID, o.id)
	if err != nil {
		return fmt.Errorf("failed to claim job: %w", err)
	}

	if !claimed {
		// Job was already claimed by another orchestrator
		return nil
	}

	// Get job definition
	jobDef, err := o.getJobDefinition(ctx, job.DefinitionID)
	if err != nil {
		return fmt.Errorf("failed to get job definition: %w", err)
	}

	// Create execution context with timeout
	jobCtx, cancel := context.WithTimeout(ctx, time.Duration(o.config.Worker.ShutdownTimeout)*time.Second)
	defer cancel()

	// Execute job tasks
	if err := o.executeTasks(jobCtx, job, jobDef); err != nil {
		// Update job status to failed
		if updateErr := o.db.UpdateJobStatus(ctx, job.ID, models.JobStatusFailed); updateErr != nil {
			log.Printf("Error updating failed job status: %v", updateErr)
		}
		return fmt.Errorf("failed to execute tasks: %w", err)
	}

	// All tasks completed successfully, update job status with end time
	now := time.Now()
	if err := o.db.CompleteJob(ctx, job.ID, now); err != nil {
		return fmt.Errorf("failed to update job completion status: %w", err)
	}

	return nil
}

func (o *Orchestrator) getJobDefinition(ctx context.Context, definitionID string) (*models.JobDefinition, error) {
	cacheKey := getJobDefinitionCacheKey(definitionID)

	// Try to get from cache first
	cachedData, err := o.cache.Get(cacheKey)
	if err == nil && cachedData != nil {
		var jobDef models.JobDefinition
		if err := json.Unmarshal(cachedData, &jobDef); err == nil {
			log.Printf("Cache hit: retrieved job definition %s from cache", definitionID)
			return &jobDef, nil
		}
		log.Printf("Warning: failed to unmarshal cached job definition: %v", err)
	}

	// Cache miss or error, get from database
	jobDef, err := o.db.GetJobDefinition(ctx, definitionID)
	if err != nil {
		return nil, fmt.Errorf("failed to get job definition from database: %w", err)
	}

	// Cache the job definition for future use
	if data, err := json.Marshal(jobDef); err == nil {
		if err := o.cache.Put(cacheKey, data); err != nil {
			log.Printf("Warning: failed to cache job definition %s: %v", definitionID, err)
		} else {
			log.Printf("Cached job definition %s", definitionID)
		}
	}

	return jobDef, nil
}

// recoverInProgressJobs attempts to recover jobs that were in progress during previous shutdown
func (o *Orchestrator) recoverInProgressJobs(ctx context.Context) error {
	jobs, err := o.db.GetInProgressJobs(ctx)
	if err != nil {
		return fmt.Errorf("failed to get in-progress jobs: %w", err)
	}

	for _, job := range jobs {
		// Try to claim this stale job
		claimed, err := o.db.ClaimStaleJob(ctx, job.ID, o.id)
		if err != nil {
			log.Printf("Error claiming stale job %s: %v", job.ID, err)
			continue
		}

		if !claimed {
			// Job was either claimed by another orchestrator or is no longer stale
			continue
		}

		// Get the current state of tasks for this job
		tasks, err := o.db.GetJobTasks(ctx, job.ID)
		if err != nil {
			log.Printf("Error getting tasks for job %s: %v", job.ID, err)
			continue
		}

		// Initialize task statuses map
		job.TaskStatuses = make(map[string]models.TaskStatus)
		for _, task := range tasks {
			job.TaskStatuses[task.TaskID] = task.Status
		}

		// Re-queue the job for processing
		if err := o.queue.PublishJob(ctx, job); err != nil {
			log.Printf("Failed to requeue job %s: %v", job.ID, err)
			continue
		}

		log.Printf("Successfully recovered job %s", job.ID)
	}

	return nil
}

// Shutdown initiates a graceful shutdown of the orchestrator
func (o *Orchestrator) Shutdown(timeout time.Duration) error {
	// Publish stopping status
	if err := o.publishStatus(models.OrchestratorStopping); err != nil {
		log.Printf("Failed to publish stopping status: %v", err)
	}

	o.shutdownLock.Lock()
	o.isShutdown = true
	o.shutdownLock.Unlock()

	// Stop health check ticker
	if o.healthCheckTicker != nil {
		o.healthCheckTicker.Stop()
	}

	// Signal main loop to stop
	close(o.stopChan)

	// Wait for ongoing jobs with timeout
	done := make(chan struct{})
	go func() {
		o.workers.Wait()
		close(done)
	}()

	var shutdownErr error
	select {
	case <-done:
		shutdownErr = nil
	case <-time.After(timeout):
		shutdownErr = fmt.Errorf("shutdown timed out after %v", timeout)
<<<<<<< HEAD
	}

	// Publish final stopped status
	if err := o.publishStatus(models.OrchestratorStopped); err != nil {
		log.Printf("Failed to publish stopped status: %v", err)
	}

=======
	}

	// Publish final stopped status
	if err := o.publishStatus(models.OrchestratorStopped); err != nil {
		log.Printf("Failed to publish stopped status: %v", err)
	}

>>>>>>> 07ee08f4
	return shutdownErr
}

// IsShutdown returns the current shutdown status
func (o *Orchestrator) IsShutdown() bool {
	o.shutdownLock.RLock()
	defer o.shutdownLock.RUnlock()
	return o.isShutdown
}

// executeTasks handles the execution of all tasks in the job
func (o *Orchestrator) executeTasks(ctx context.Context, job *models.JobExecution, jobDef *models.JobDefinition) error {
	// Create thread-safe state tracking
	jobState := newJobState()
	completedTasks := &sync.Map{}
	scheduledTasks := &sync.Map{} // Track which tasks have been scheduled
<<<<<<< HEAD

	// Create error channel for task execution errors
	errChan := make(chan error, len(jobDef.Tasks))

	// Create wait group for parallel task execution
	var wg sync.WaitGroup

	// Counter for remaining tasks with mutex protection
	remainingCounter := &struct {
		count int
		mu    sync.Mutex
	}{count: len(jobDef.Tasks)}

	// Function to safely decrease remaining count
	decrementRemaining := func() {
		remainingCounter.mu.Lock()
		remainingCounter.count--
		remainingCounter.mu.Unlock()
	}

=======

	// Create error channel for task execution errors
	errChan := make(chan error, len(jobDef.Tasks))

	// Create wait group for parallel task execution
	var wg sync.WaitGroup

	// Counter for remaining tasks with mutex protection
	remainingCounter := &struct {
		count int
		mu    sync.Mutex
	}{count: len(jobDef.Tasks)}

	// Function to safely decrease remaining count
	decrementRemaining := func() {
		remainingCounter.mu.Lock()
		remainingCounter.count--
		remainingCounter.mu.Unlock()
	}

>>>>>>> 07ee08f4
	// Function to check if dependencies are met
	dependenciesMet := func(taskID string) bool {
		for _, depID := range jobDef.Graph[taskID] {
			if _, completed := completedTasks.Load(depID); !completed {
				return false
			}
		}
		return true
	}

	// Iterate until all tasks are completed or an error occurs
	for {
		remainingCounter.mu.Lock()
		if remainingCounter.count == 0 {
			remainingCounter.mu.Unlock()
			break
		}
		remainingCounter.mu.Unlock()

		select {
		case <-ctx.Done():
			return ctx.Err()
		case err := <-errChan:
			return fmt.Errorf("task execution failed: %w", err)
		default:
			// Find tasks that are ready to execute
			for taskID, task := range jobDef.Tasks {
				// Skip if task is already completed
				if _, completed := completedTasks.Load(taskID); completed {
					continue
				}

				// Skip if task is already scheduled
				if _, scheduled := scheduledTasks.LoadOrStore(taskID, true); scheduled {
					continue
				}

				// Check if task is already running
				status := jobState.getStatus(taskID)
				if status == models.TaskStatusRunning {
					continue
				}

				// Check if dependencies are met
				if !dependenciesMet(taskID) {
					scheduledTasks.Delete(taskID) // Allow task to be scheduled later
					continue
				}

				// Execute task in parallel
				wg.Add(1)
				go func(taskID string, task models.Task) {
					defer wg.Done()

					if err := o.executeTask(ctx, taskID, &task, job, jobState); err != nil {
						errChan <- fmt.Errorf("task %s failed: %w", taskID, err)
						return
					}

					completedTasks.Store(taskID, true)
					decrementRemaining()
				}(taskID, task)
			}
		}

		// Small sleep to prevent tight loop
		time.Sleep(100 * time.Millisecond)
	}

	// Wait for all tasks to complete
	wg.Wait()

	// Check for any errors that occurred
	select {
	case err := <-errChan:
		return err
	default:
		return nil
	}
}

// executeTask handles execution of a single task
func (o *Orchestrator) executeTask(ctx context.Context, taskID string, task *models.Task, job *models.JobExecution, state *jobState) error {
	// Create task execution record
	taskExec := &models.TaskExecution{
		ID:        uuid.New().String(),
		JobID:     job.ID,
		TaskID:    taskID,
		Status:    models.TaskStatusPending,
		StartTime: time.Now(),
	}

	// Store the initial task execution record
	if err := o.db.CreateTaskExecution(ctx, taskExec); err != nil {
		return fmt.Errorf("failed to create task execution: %w", err)
	}

	// Update task status to running
	state.setStatus(taskID, models.TaskStatusRunning)
	if err := o.db.UpdateTaskStatus(ctx, taskExec.ID, models.TaskStatusRunning, nil); err != nil {
		return fmt.Errorf("failed to update task status: %w", err)
	}

	// Execute task with retries
	var lastErr error
	for attempt := 0; attempt <= task.MaxRetry; attempt++ {
		if attempt > 0 {
			backoffDuration := time.Duration(1<<uint(attempt-1)) * time.Second
			select {
			case <-ctx.Done():
				return ctx.Err()
			case <-time.After(backoffDuration):
			}
		}

		err := o.executeTaskFunction(ctx, task.FunctionName, job.Data)
		if err == nil {
			// Task completed successfully
			state.setStatus(taskID, models.TaskStatusCompleted)
			return o.db.UpdateTaskStatus(ctx, taskExec.ID, models.TaskStatusCompleted, nil)
		}

		lastErr = err
		log.Printf("Task %s attempt %d/%d failed: %v", taskID, attempt+1, task.MaxRetry+1, err)
	}

	// All retries failed
	state.setStatus(taskID, models.TaskStatusFailed)
	return o.db.UpdateTaskStatus(ctx, taskExec.ID, models.TaskStatusFailed, lastErr)
}

// executeTaskFunction executes the actual task function
func (o *Orchestrator) executeTaskFunction(ctx context.Context, functionName string, data map[string]interface{}) error {
	// Get task function from our map
	fn, exists := o.taskFunctions[functionName]
	if !exists {
		return fmt.Errorf("task function %s not found", functionName)
	}

	// Execute the task function with context and data
	return fn(ctx, data)
}

func (o *Orchestrator) publishStatus(event models.OrchestratorEventType) error {
	activeJobs := 0
	o.ongoingJobs.Range(func(key, value interface{}) bool {
		activeJobs++
		return true
	})

	// Create orchestrator status
	orchStatus := &models.OrchestratorStatus{
		ID:          o.id,
		Event:       event,
		Timestamp:   time.Now(),
		WorkerCount: o.config.Worker.MaxWorkers,
		ActiveJobs:  activeJobs,
	}

<<<<<<< HEAD
	// Execute the task function with context and data
	return taskFn(ctx, data)
}

func (o *Orchestrator) publishStatus(event models.OrchestratorEventType) error {
	activeJobs := 0
	o.ongoingJobs.Range(func(key, value interface{}) bool {
		activeJobs++
		return true
	})

	// Create orchestrator status
	orchStatus := &models.OrchestratorStatus{
		ID:           o.id,
		Event:        event,
		Timestamp:    time.Now(),
		WorkerCount:  o.config.Worker.MaxWorkers,
		ActiveJobs:   activeJobs,
		HealthStatus: "healthy",
	}

=======
>>>>>>> 07ee08f4
	// Create status message that wraps orchestrator status
	statusMsg := &models.StatusMessage{
		Type:      "orchestrator",
		ID:        o.id,
		Status:    string(event),
		Timestamp: time.Now(),
		Metadata:  orchStatus,
	}

	ctx, cancel := context.WithTimeout(context.Background(), 5*time.Second)
	defer cancel()

	if err := o.queue.PublishStatus(ctx, statusMsg); err != nil {
		return fmt.Errorf("failed to publish status: %w", err)
	}

	return nil
}

// Health check routine
func (o *Orchestrator) runHealthChecks() {
	for {
		select {
		case <-o.stopChan:
			return
		case <-o.healthCheckTicker.C:
			if err := o.publishStatus(models.OrchestratorHealthy); err != nil {
				log.Printf("Failed to publish health status: %v", err)
			}
		}
	}
}<|MERGE_RESOLUTION|>--- conflicted
+++ resolved
@@ -31,45 +31,7 @@
 	shutdownLock      sync.RWMutex
 	healthCheckTicker *time.Ticker
 	ongoingJobs       sync.Map
-<<<<<<< HEAD
-}
-
-type jobState struct {
-	taskStatuses map[string]models.TaskStatus
-	mu           sync.RWMutex
-}
-
-type taskState struct {
-	status    models.TaskStatus
-	scheduled bool
-}
-
-const jobDefinitionCachePrefix = "jobdef:"
-
-// Helper method for job definition cache key
-func getJobDefinitionCacheKey(definitionID string) string {
-	return fmt.Sprintf("%s%s", jobDefinitionCachePrefix, definitionID)
-}
-
-func newJobState() *jobState {
-	return &jobState{
-		taskStatuses: make(map[string]models.TaskStatus),
-	}
-}
-
-func (js *jobState) getStatus(taskID string) models.TaskStatus {
-	js.mu.RLock()
-	defer js.mu.RUnlock()
-	return js.taskStatuses[taskID]
-}
-
-func (js *jobState) setStatus(taskID string, status models.TaskStatus) {
-	js.mu.Lock()
-	defer js.mu.Unlock()
-	js.taskStatuses[taskID] = status
-=======
 	taskFunctions     map[string]worker.TaskFunction
->>>>>>> 07ee08f4
 }
 
 type jobState struct {
@@ -336,7 +298,6 @@
 		shutdownErr = nil
 	case <-time.After(timeout):
 		shutdownErr = fmt.Errorf("shutdown timed out after %v", timeout)
-<<<<<<< HEAD
 	}
 
 	// Publish final stopped status
@@ -344,15 +305,6 @@
 		log.Printf("Failed to publish stopped status: %v", err)
 	}
 
-=======
-	}
-
-	// Publish final stopped status
-	if err := o.publishStatus(models.OrchestratorStopped); err != nil {
-		log.Printf("Failed to publish stopped status: %v", err)
-	}
-
->>>>>>> 07ee08f4
 	return shutdownErr
 }
 
@@ -369,7 +321,6 @@
 	jobState := newJobState()
 	completedTasks := &sync.Map{}
 	scheduledTasks := &sync.Map{} // Track which tasks have been scheduled
-<<<<<<< HEAD
 
 	// Create error channel for task execution errors
 	errChan := make(chan error, len(jobDef.Tasks))
@@ -390,28 +341,6 @@
 		remainingCounter.mu.Unlock()
 	}
 
-=======
-
-	// Create error channel for task execution errors
-	errChan := make(chan error, len(jobDef.Tasks))
-
-	// Create wait group for parallel task execution
-	var wg sync.WaitGroup
-
-	// Counter for remaining tasks with mutex protection
-	remainingCounter := &struct {
-		count int
-		mu    sync.Mutex
-	}{count: len(jobDef.Tasks)}
-
-	// Function to safely decrease remaining count
-	decrementRemaining := func() {
-		remainingCounter.mu.Lock()
-		remainingCounter.count--
-		remainingCounter.mu.Unlock()
-	}
-
->>>>>>> 07ee08f4
 	// Function to check if dependencies are met
 	dependenciesMet := func(taskID string) bool {
 		for _, depID := range jobDef.Graph[taskID] {
@@ -571,30 +500,6 @@
 		ActiveJobs:  activeJobs,
 	}
 
-<<<<<<< HEAD
-	// Execute the task function with context and data
-	return taskFn(ctx, data)
-}
-
-func (o *Orchestrator) publishStatus(event models.OrchestratorEventType) error {
-	activeJobs := 0
-	o.ongoingJobs.Range(func(key, value interface{}) bool {
-		activeJobs++
-		return true
-	})
-
-	// Create orchestrator status
-	orchStatus := &models.OrchestratorStatus{
-		ID:           o.id,
-		Event:        event,
-		Timestamp:    time.Now(),
-		WorkerCount:  o.config.Worker.MaxWorkers,
-		ActiveJobs:   activeJobs,
-		HealthStatus: "healthy",
-	}
-
-=======
->>>>>>> 07ee08f4
 	// Create status message that wraps orchestrator status
 	statusMsg := &models.StatusMessage{
 		Type:      "orchestrator",
